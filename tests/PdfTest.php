<?php

namespace Spatie\PdfToImage\Test;

<<<<<<< HEAD
use Imagick;
use PHPUnit\Framework\TestCase;
=======
>>>>>>> 0f1f7525
use Spatie\PdfToImage\Pdf;
use PHPUnit\Framework\TestCase;
use Spatie\PdfToImage\Exceptions\InvalidFormat;
use Spatie\PdfToImage\Exceptions\PdfDoesNotExist;
use Spatie\PdfToImage\Exceptions\PageDoesNotExist;

class PdfTest extends TestCase
{
    /**
     * @var string
     */
    protected $testFile;

    public function setUp()
    {
        parent::setUp();

        $this->testFile = __DIR__.'/files/test.pdf';
        $this->multipageTestFile = __DIR__.'/files/multipage-test.pdf';
    }

    /** @test */
    public function it_will_throw_an_exception_when_try_to_convert_a_non_existing_file()
    {
        $this->expectException(PdfDoesNotExist::class);

        new Pdf('pdfdoesnotexists.pdf');
    }

    /** @test */
    public function it_will_throw_an_exception_when_try_to_convert_to_an_invalid_file_type()
    {
        $this->expectException(InvalidFormat::class);

        (new Pdf($this->testFile))->setOutputFormat('bla');
    }

    /** @test */
    public function it_will_throw_an_exception_when_passed_an_invalid_page()
    {
        $this->expectException(PageDoesNotExist::class);

        (new Pdf($this->testFile))->setPage(5);
    }

    /** @test */
    public function it_will_correctly_return_the_number_of_pages_in_pdf_file()
    {
        $pdf = new Pdf($this->multipageTestFile);

        $this->assertTrue($pdf->getNumberOfPages() === 3);
    }

    /** @test */
    public function it_will_accept_a_custom_specified_resolution()
    {
        $pdf = new Pdf($this->testFile);

        $pdf->setResolution(72);

        $image = $pdf->getImageData('test.jpg')->getImageResolution();

        $this->assertEquals($image['x'], 72);
        $this->assertEquals($image['y'], 72);
        $this->assertNotEquals($image['x'], 144);
        $this->assertNotEquals($image['y'], 144);
    }

    /** @test */
    public function it_will_convert_a_specified_page()
    {
        $pdf = new Pdf($this->multipageTestFile);

        $pdf->setPage(2);

        $imagick = $pdf->getImageData('page-2.jpg');

        $this->assertInstanceOf('Imagick', $imagick);
    }

    /** @test */
    public function it_will_accept_a_specified_file_type_and_convert_to_it()
    {
        $imagick = (new pdf($this->testFile))
            ->setOutputFormat('png')
            ->getImageData('test.png');

        $this->assertSame($imagick->getFormat(), 'png');
        $this->assertNotSame($imagick->getFormat(), 'jpg');
    }

    /** @test */
    public function it_can_accept_a_layer()
    {
        $image = (new Pdf($this->testFile))
            ->setLayerMethod(Imagick::LAYERMETHOD_FLATTEN)
            ->setResolution(72)
            ->getImageData('test.jpg')
            ->getImageResolution();

        $this->assertEquals($image['x'], 72);
        $this->assertEquals($image['y'], 72);
        $this->assertNotEquals($image['x'], 144);
        $this->assertNotEquals($image['y'], 144);
    }
}<|MERGE_RESOLUTION|>--- conflicted
+++ resolved
@@ -2,13 +2,9 @@
 
 namespace Spatie\PdfToImage\Test;
 
-<<<<<<< HEAD
 use Imagick;
 use PHPUnit\Framework\TestCase;
-=======
->>>>>>> 0f1f7525
 use Spatie\PdfToImage\Pdf;
-use PHPUnit\Framework\TestCase;
 use Spatie\PdfToImage\Exceptions\InvalidFormat;
 use Spatie\PdfToImage\Exceptions\PdfDoesNotExist;
 use Spatie\PdfToImage\Exceptions\PageDoesNotExist;
@@ -78,11 +74,9 @@
     /** @test */
     public function it_will_convert_a_specified_page()
     {
-        $pdf = new Pdf($this->multipageTestFile);
-
-        $pdf->setPage(2);
-
-        $imagick = $pdf->getImageData('page-2.jpg');
+        $imagick = (new Pdf($this->multipageTestFile))
+            ->setPage(2)
+            ->getImageData('page-2.jpg');
 
         $this->assertInstanceOf('Imagick', $imagick);
     }
