--- conflicted
+++ resolved
@@ -2,20 +2,16 @@
 
 All notable changes to `pdf-to-image` will be documented in this file
 
-<<<<<<< HEAD
-## 1.6.0 - 2018-03-14
+## 1.7.0 - 2018-03-14
 - make `imagick` public
 
-## 1.5.0 - 2017-10-11
-=======
 ## 1.6.1 - 2018-03-14
 - fix bug around `setCompressionQuality`
 
 ## 1.6.0 - 2017-12-20
 - add `setCompressionQuality`
 
-## 1.5.0- 2017-10-11
->>>>>>> a97c579f
+## 1.5.0 - 2017-10-11
 - add `setColorspace`
 
 ## 1.4.6 - 2017-10-11
